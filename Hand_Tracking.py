--- conflicted
+++ resolved
@@ -54,7 +54,6 @@
     
     # Position buttons directly below the coordinate display
     status_y = 290  # Just below the wrist coordinates which end at y=260
-<<<<<<< HEAD
 
     # Status indicator
     status_text = "PAUSED" if running_state['paused'] else "RUNNING"
@@ -62,7 +61,7 @@
     draw_button(ui_frame, frame_w + button_margin, status_y,
                 button_w, button_h, status_text, (70, 70, 70), status_color)
 
-=======
+
     
     # Status position
     cv2.rectangle(ui_frame, 
@@ -80,7 +79,6 @@
                (text_x, text_y),
                cv2.FONT_HERSHEY_SIMPLEX, 0.7, status_color, 2)
     
->>>>>>> 889a563a
     # Pause button (below status)
     pause_button_x = frame_w + button_margin
     pause_button_y = status_y + button_h + 10
